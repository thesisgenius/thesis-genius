--- conflicted
+++ resolved
@@ -1,17 +1,5 @@
 <!doctype html>
 <html lang="en">
-<<<<<<< HEAD
-<head>
-  <meta charset="UTF-8" />
-  <link rel="icon" type="image/png" href="/tg.png" />
-  <meta name="viewport" content="width=device-width, initial-scale=1.0" />
-  <title>ThesisGenius</title>
-</head>
-<body>
-  <div id="root"></div>
-  <script type="module" src="src/main.jsx"></script>
-</body>
-=======
   <head>
     <meta charset="UTF-8" />
     <link rel="icon" type="image/png" href="/tg.png" />
@@ -22,5 +10,4 @@
     <div id="root"></div>
     <script type="module" src="src/main.jsx"></script>
   </body>
->>>>>>> a45fcead
 </html>